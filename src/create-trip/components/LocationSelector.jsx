// src/create-trip/components/LocationSelector.jsx
import { PlacesAutocomplete } from "../../components/common/PlacesAutocomplete";
import { FaMapMarkerAlt, FaGlobe } from "react-icons/fa";

function LocationSelector({ place, onPlaceChange, onLocationChange }) {
<<<<<<< HEAD
  // Show different message if location is pre-filled
  const isPreFilled = place?.label || place?.value?.description;
=======
  const handlePlaceChange = (selectedPlace) => {
    onPlaceChange(selectedPlace);
    if (selectedPlace) {
      onLocationChange(selectedPlace.label);
    } else {
      onLocationChange("");
    }
  };
>>>>>>> 640763d9

  return (
    <div className="max-w-2xl mx-auto">
      {/* Main Question */}
      <div className="text-center mb-8">
        <h2 className="text-2xl font-bold brand-gradient-text mb-3">
          {isPreFilled ? "Perfect! Let's plan your trip" : "Where would you like to go?"}
        </h2>
        <p className="text-gray-700 text-base font-medium">
          {isPreFilled 
            ? `You've selected ${place?.label || place?.value?.description} ✈️` 
            : "Choose your dream destination to start planning ✈️"
          }
        </p>
      </div>

      {/* Location Input */}
      <div className="space-y-4">
        <div className="brand-card p-5 shadow-lg border-sky-200">
          <div className="flex items-start gap-4">
            <div className="brand-gradient p-2.5 rounded-full">
              <FaGlobe className="text-white text-lg" />
            </div>
            <div>
              <h3 className="font-semibold brand-gradient-text text-base mb-2">
                Destination Search
              </h3>
              <p className="text-gray-700 text-sm leading-relaxed">
                {isPreFilled 
                  ? "You can change your destination or continue with your selection"
                  : "Start typing any city, landmark, or attraction within the Philippines to see suggestions and detailed location options."
                }
              </p>
            </div>
          </div>
        </div>

        <div>
          <label className="block text-base font-semibold text-gray-800 mb-3">
            <FaMapMarkerAlt className="inline mr-2 text-sky-500" />
            Destination *
          </label>
<<<<<<< HEAD
          <div className="relative">
            <GooglePlacesAutocomplete
              apiKey={import.meta.env.VITE_GOOGLE_PLACES_API_KEY}
              autocompletionRequest={{
                componentRestrictions: {
                  country: ["ph"],
                },
              }}
              selectProps={{
                value: place,
                onChange: (v) => {
                  onPlaceChange(v);
                  onLocationChange(v?.label);
                },
                placeholder: isPreFilled 
                  ? `${place?.label || place?.value?.description} (click to change)`
                  : "Search for cities, attractions, or landmarks...",
                className: "text-base",
                styles: {
                  control: (provided) => ({
                    ...provided,
                    border: "2px solid #e5e7eb",
                    borderRadius: "0.5rem",
                    padding: "0.25rem 0.75rem",
                    minHeight: "48px",
                    "&:hover": {
                      borderColor: "#9ca3af",
                    },
                    "&:focus-within": {
                      borderColor: "#0ea5e9",
                      boxShadow: "0 0 0 3px rgba(14, 165, 233, 0.1)",
                    },
                  }),
                  placeholder: (provided) => ({
                    ...provided,
                    color: "#9ca3af",
                    fontSize: "16px",
                  }),
                  singleValue: (provided) => ({
                    ...provided,
                    fontSize: "16px",
                    color: "#374151",
                  }),
                },
              }}
            />
          </div>
=======
          <PlacesAutocomplete
            value={place}
            onChange={handlePlaceChange}
            placeholder="Search for cities, attractions, or landmarks..."
            countryRestriction={["ph"]}
          />
>>>>>>> 640763d9
        </div>

        {/* Pre-filled Location Indicator */}
        {isPreFilled && (
          <div className="bg-green-50 border border-green-200 rounded-lg p-4">
            <div className="flex items-center gap-3">
              <FaMapMarkerAlt className="text-green-600" />
              <div>
                <h4 className="font-medium text-green-800">
                  Destination Selected
                </h4>
                <p className="text-green-700 text-sm">
                  Ready to explore {place?.label || place?.value?.description}! 
                  You can change this anytime or continue to the next step.
                </p>
              </div>
            </div>
          </div>
        )}

        {place && (
          <div className="bg-gradient-to-r from-sky-50 to-blue-50 border border-sky-200 rounded-lg p-4 shadow-sm">
            <div className="flex items-center gap-3">
              <div className="w-3 h-3 bg-gradient-to-r from-sky-500 to-blue-500 rounded-full animate-pulse"></div>
              <span className="text-sky-800 font-semibold text-sm">
                ✅ Selected: {place.label}
              </span>
            </div>
          </div>
        )}
      </div>
    </div>
  );
}

export default LocationSelector;<|MERGE_RESOLUTION|>--- conflicted
+++ resolved
@@ -3,10 +3,6 @@
 import { FaMapMarkerAlt, FaGlobe } from "react-icons/fa";
 
 function LocationSelector({ place, onPlaceChange, onLocationChange }) {
-<<<<<<< HEAD
-  // Show different message if location is pre-filled
-  const isPreFilled = place?.label || place?.value?.description;
-=======
   const handlePlaceChange = (selectedPlace) => {
     onPlaceChange(selectedPlace);
     if (selectedPlace) {
@@ -15,7 +11,6 @@
       onLocationChange("");
     }
   };
->>>>>>> 640763d9
 
   return (
     <div className="max-w-2xl mx-auto">
@@ -58,62 +53,12 @@
             <FaMapMarkerAlt className="inline mr-2 text-sky-500" />
             Destination *
           </label>
-<<<<<<< HEAD
-          <div className="relative">
-            <GooglePlacesAutocomplete
-              apiKey={import.meta.env.VITE_GOOGLE_PLACES_API_KEY}
-              autocompletionRequest={{
-                componentRestrictions: {
-                  country: ["ph"],
-                },
-              }}
-              selectProps={{
-                value: place,
-                onChange: (v) => {
-                  onPlaceChange(v);
-                  onLocationChange(v?.label);
-                },
-                placeholder: isPreFilled 
-                  ? `${place?.label || place?.value?.description} (click to change)`
-                  : "Search for cities, attractions, or landmarks...",
-                className: "text-base",
-                styles: {
-                  control: (provided) => ({
-                    ...provided,
-                    border: "2px solid #e5e7eb",
-                    borderRadius: "0.5rem",
-                    padding: "0.25rem 0.75rem",
-                    minHeight: "48px",
-                    "&:hover": {
-                      borderColor: "#9ca3af",
-                    },
-                    "&:focus-within": {
-                      borderColor: "#0ea5e9",
-                      boxShadow: "0 0 0 3px rgba(14, 165, 233, 0.1)",
-                    },
-                  }),
-                  placeholder: (provided) => ({
-                    ...provided,
-                    color: "#9ca3af",
-                    fontSize: "16px",
-                  }),
-                  singleValue: (provided) => ({
-                    ...provided,
-                    fontSize: "16px",
-                    color: "#374151",
-                  }),
-                },
-              }}
-            />
-          </div>
-=======
           <PlacesAutocomplete
             value={place}
             onChange={handlePlaceChange}
             placeholder="Search for cities, attractions, or landmarks..."
             countryRestriction={["ph"]}
           />
->>>>>>> 640763d9
         </div>
 
         {/* Pre-filled Location Indicator */}
