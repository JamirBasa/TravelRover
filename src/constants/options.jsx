import { 
    FaUser, 
    FaUsers, 
    FaUserFriends, 
    FaHeart, 
    FaCoins, 
    FaMoneyBillWave, 
    FaGem 
} from "react-icons/fa";

export const SelectTravelList=[
        {
                id: 1,
                title: 'Just Me',
                desc: 'A solo travels in exploring the beauty of the Philippines.',
                icon: <FaUser style={{ color: '#3498db' }} />,
                people: '1'
        },
        {
                id: 2,
                title: 'Family Trip',
                desc: 'A fun-filled adventure for the whole family.',
                icon: <FaUsers style={{ color: '#27ae60' }} />,
                people: '3 to 5 People'
        },
        {
                id: 3,
                title: 'Group Tour',
                desc: 'Explore the Philippines with friends and make unforgettable memories.',
                icon: <FaUserFriends style={{ color: '#f39c12' }} />,
                people: '5 to 10 People'
        },
        {
                id: 4,
                title: 'Couple Getaway',
                desc: 'A romantic escape for couples to enjoy the beauty of the Philippines.',
                icon: <FaHeart style={{ color: '#e74c3c' }} />,
                people: '2 People'
        }
]

export const SelectBudgetOptions = [
        {
                id: 1,
                title: 'Budget',
                desc: 'A budget-friendly option for travelers looking to save money.',
                icon: <FaCoins style={{ color: '#f1c40f' }} />
        },
        {
                id: 2,
                title: 'Moderate',
                desc: 'A comfortable option for travelers who want a balance of cost and quality.',
                icon: <FaMoneyBillWave style={{ color: '#2ecc71' }} />
        },
        {
                id: 3,
                title: 'Luxury',
                desc: 'A high-end option for travelers seeking the best experiences.',
                icon: <FaGem style={{ color: '#9b59b6' }} />
        }
]

<<<<<<< HEAD
export const AI_PROMPT=`I want you to act as a travel guide. I will provide you with details about a trip, including the location, duration (in days), the number of travelers, and the budget. Based on this information, you will create a detailed travel itinerary.

The itinerary should include recommendations for:

Accommodations
Transportation
Activities
Dining options

The itinerary must be tailored to the specific needs and preferences of the travelers, taking into account their budget and interests.

My first request is:
{location}, {duration} days, {travelers}, {budget} budget. IN JSON FORMAT`
=======
export const AI_PROMPT=`I want you to act as a travel guide. I will provide you with details about a trip, including the location, duration, number of travelers, and budget, and you will create a detailed itinerary for the trip. The itinerary should include recommendations for accommodations, transportation, activities, and dining options. The itinerary should be tailored to the specific needs and preferences of the travelers, taking into account their budget and interests. My first request is "{location}", "{duration}" days, "{travelers}", "{budget}" budget.`
>>>>>>> 5d6174a1
<|MERGE_RESOLUTION|>--- conflicted
+++ resolved
@@ -1,79 +1,78 @@
-import { 
-    FaUser, 
-    FaUsers, 
-    FaUserFriends, 
-    FaHeart, 
-    FaCoins, 
-    FaMoneyBillWave, 
-    FaGem 
-} from "react-icons/fa";
-
-export const SelectTravelList=[
-        {
-                id: 1,
-                title: 'Just Me',
-                desc: 'A solo travels in exploring the beauty of the Philippines.',
-                icon: <FaUser style={{ color: '#3498db' }} />,
-                people: '1'
-        },
-        {
-                id: 2,
-                title: 'Family Trip',
-                desc: 'A fun-filled adventure for the whole family.',
-                icon: <FaUsers style={{ color: '#27ae60' }} />,
-                people: '3 to 5 People'
-        },
-        {
-                id: 3,
-                title: 'Group Tour',
-                desc: 'Explore the Philippines with friends and make unforgettable memories.',
-                icon: <FaUserFriends style={{ color: '#f39c12' }} />,
-                people: '5 to 10 People'
-        },
-        {
-                id: 4,
-                title: 'Couple Getaway',
-                desc: 'A romantic escape for couples to enjoy the beauty of the Philippines.',
-                icon: <FaHeart style={{ color: '#e74c3c' }} />,
-                people: '2 People'
-        }
-]
-
-export const SelectBudgetOptions = [
-        {
-                id: 1,
-                title: 'Budget',
-                desc: 'A budget-friendly option for travelers looking to save money.',
-                icon: <FaCoins style={{ color: '#f1c40f' }} />
-        },
-        {
-                id: 2,
-                title: 'Moderate',
-                desc: 'A comfortable option for travelers who want a balance of cost and quality.',
-                icon: <FaMoneyBillWave style={{ color: '#2ecc71' }} />
-        },
-        {
-                id: 3,
-                title: 'Luxury',
-                desc: 'A high-end option for travelers seeking the best experiences.',
-                icon: <FaGem style={{ color: '#9b59b6' }} />
-        }
-]
-
-<<<<<<< HEAD
-export const AI_PROMPT=`I want you to act as a travel guide. I will provide you with details about a trip, including the location, duration (in days), the number of travelers, and the budget. Based on this information, you will create a detailed travel itinerary.
-
-The itinerary should include recommendations for:
-
-Accommodations
-Transportation
-Activities
-Dining options
-
-The itinerary must be tailored to the specific needs and preferences of the travelers, taking into account their budget and interests.
-
-My first request is:
-{location}, {duration} days, {travelers}, {budget} budget. IN JSON FORMAT`
-=======
-export const AI_PROMPT=`I want you to act as a travel guide. I will provide you with details about a trip, including the location, duration, number of travelers, and budget, and you will create a detailed itinerary for the trip. The itinerary should include recommendations for accommodations, transportation, activities, and dining options. The itinerary should be tailored to the specific needs and preferences of the travelers, taking into account their budget and interests. My first request is "{location}", "{duration}" days, "{travelers}", "{budget}" budget.`
->>>>>>> 5d6174a1
+import { 
+    FaUser, 
+    FaUsers, 
+    FaUserFriends, 
+    FaHeart, 
+    FaCoins, 
+    FaMoneyBillWave, 
+    FaGem 
+} from "react-icons/fa";
+
+export const SelectTravelList=[
+        {
+                id: 1,
+                title: 'Just Me',
+                desc: 'A solo travels in exploring the beauty of the Philippines.',
+                icon: <FaUser style={{ color: '#3498db' }} />,
+                people: '1'
+        },
+        {
+                id: 2,
+                title: 'Family Trip',
+                desc: 'A fun-filled adventure for the whole family.',
+                icon: <FaUsers style={{ color: '#27ae60' }} />,
+                people: '3 to 5 People'
+        },
+        {
+                id: 3,
+                title: 'Group Tour',
+                desc: 'Explore the Philippines with friends and make unforgettable memories.',
+                icon: <FaUserFriends style={{ color: '#f39c12' }} />,
+                people: '5 to 10 People'
+        },
+        {
+                id: 4,
+                title: 'Couple Getaway',
+                desc: 'A romantic escape for couples to enjoy the beauty of the Philippines.',
+                icon: <FaHeart style={{ color: '#e74c3c' }} />,
+                people: '2 People'
+        }
+]
+
+export const SelectBudgetOptions = [
+        {
+                id: 1,
+                title: 'Budget',
+                desc: 'A budget-friendly option for travelers looking to save money.',
+                icon: <FaCoins style={{ color: '#f1c40f' }} />
+        },
+        {
+                id: 2,
+                title: 'Moderate',
+                desc: 'A comfortable option for travelers who want a balance of cost and quality.',
+                icon: <FaMoneyBillWave style={{ color: '#2ecc71' }} />
+        },
+        {
+                id: 3,
+                title: 'Luxury',
+                desc: 'A high-end option for travelers seeking the best experiences.',
+                icon: <FaGem style={{ color: '#9b59b6' }} />
+        }
+]
+
+export const AI_PROMPT=`I want you to act as a travel guide. I will provide you with details about a trip, including the location, duration (in days), the number of travelers, and the budget. Based on this information, you will create a detailed travel itinerary.
+
+The itinerary should include recommendations for:
+
+Accommodations
+Transportation
+Activities
+Dining options
+
+The itinerary must be tailored to the specific needs and preferences of the travelers, taking into account their budget and interests.
+
+My first request is:
+{location}, {duration} days, {travelers}, {budget} budget. IN JSON FORMAT`
+
+export const AI_PROMPT=`I want you to act as a travel guide. I will provide you with details about a trip, including the location, duration, number of travelers, and budget, and you will create a detailed itinerary for the trip. The itinerary should include recommendations for accommodations, transportation, activities, and dining options. The itinerary should be tailored to the specific needs and preferences of the travelers, taking into account their budget and interests. My first request is "{location}", "{duration}" days, "{travelers}", "{budget}" budget.`
+