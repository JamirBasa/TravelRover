--- conflicted
+++ resolved
@@ -3,11 +3,7 @@
 import { query, collection, where, getDocs, doc, deleteDoc } from "firebase/firestore";
 import { db } from "@/config/firebaseConfig"; // ✅ Fixed import path
 import { Button } from "@/components/ui/button";
-<<<<<<< HEAD
-import { toast } from "sonner";
-=======
 import { usePageTitle } from "../hooks/usePageTitle";
->>>>>>> 640763d9
 
 // Component imports
 import TripCard from "./components/TripCard";
