import { StrictMode } from "react";
import { createRoot } from "react-dom/client";
import "./index.css";
import App from "./App.jsx";
import { createBrowserRouter, RouterProvider } from "react-router-dom";
import Layout from "./components/Layout.jsx";
import CreateTrip from "./create-trip/index.jsx";
import UserProfile from "./user-profile/index.jsx";
import Settings from "./settings/index.jsx";

import { GoogleOAuthProvider } from "@react-oauth/google";
import ViewTrip from "./view-trip/[tripId]/index.jsx";
import MyTrips from "./my-trips/index.jsx";
import Home from "./home/home.jsx";

const router = createBrowserRouter([
   {
    path: "/",
<<<<<<< HEAD
    element: <App />,
  },
  {
    path: "/user-profile",
    element: <UserProfile />,
  },
  {
    path: "/home",
    element: <Home />,

  },
  {
    path: "/create-trip",
    element: <CreateTrip />,
  },
  {
    path: "/view-trip/:tripId",
    element: <ViewTrip />,
  },
  {
    path: "/my-trips",
    element: <MyTrips />,
=======
    element: <Layout />,
    children: [
      {
        index: true,
        element: <App />,
      },
      {
        path: "user-profile",
        element: <UserProfile />,
      },
      {
        path: "settings",
        element: <Settings />,
      },
      {
        path: "create-trip",
        element: <CreateTrip />,
      },
      {
        path: "view-trip/:tripId",
        element: <ViewTrip />,
      },
      {
        path: "my-trips",
        element: <MyTrips />,
      },
    ],
>>>>>>> 17ab8888
  },
]);

createRoot(document.getElementById("root")).render(
  <StrictMode>
    <GoogleOAuthProvider clientId={import.meta.env.VITE_GOOGLE_AUTH_CLIENT_ID}>
      <RouterProvider router={router} />
    </GoogleOAuthProvider>
  </StrictMode>
);<|MERGE_RESOLUTION|>--- conflicted
+++ resolved
@@ -7,44 +7,23 @@
 import CreateTrip from "./create-trip/index.jsx";
 import UserProfile from "./user-profile/index.jsx";
 import Settings from "./settings/index.jsx";
-
 import { GoogleOAuthProvider } from "@react-oauth/google";
 import ViewTrip from "./view-trip/[tripId]/index.jsx";
 import MyTrips from "./my-trips/index.jsx";
 import Home from "./home/home.jsx";
 
 const router = createBrowserRouter([
-   {
+  {
     path: "/",
-<<<<<<< HEAD
-    element: <App />,
-  },
-  {
-    path: "/user-profile",
-    element: <UserProfile />,
-  },
-  {
-    path: "/home",
-    element: <Home />,
-
-  },
-  {
-    path: "/create-trip",
-    element: <CreateTrip />,
-  },
-  {
-    path: "/view-trip/:tripId",
-    element: <ViewTrip />,
-  },
-  {
-    path: "/my-trips",
-    element: <MyTrips />,
-=======
     element: <Layout />,
     children: [
       {
         index: true,
-        element: <App />,
+        element: <App />,  // or Home if you want Home as "/"
+      },
+      {
+        path: "home",
+        element: <Home />,
       },
       {
         path: "user-profile",
@@ -67,7 +46,6 @@
         element: <MyTrips />,
       },
     ],
->>>>>>> 17ab8888
   },
 ]);
 
