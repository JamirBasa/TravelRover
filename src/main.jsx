import { StrictMode } from "react";
import { createRoot } from "react-dom/client";
import "./index.css";
import App from "./App.jsx";
import { createBrowserRouter, RouterProvider } from "react-router-dom";
import Header from "./components/custom/Header.jsx";
import CreateTrip from "./create-trip/index.jsx";
import UserProfile from "./user-profile/index.jsx";
import { Toaster } from "sonner";

import { GoogleOAuthProvider } from "@react-oauth/google";
import ViewTrip from "./view-trip/[tripId]/index.jsx";
import MyTrips from "./my-trips/index.jsx";
import Home from "./home/home.jsx";

const router = createBrowserRouter([
   {
    path: "/",
    element: <App />,
  },
  {
<<<<<<< HEAD
    path: "/user-profile",
    element: <UserProfile />,
=======
    path: "/home",
    element: <Home />,
>>>>>>> 6928b86f
  },
  {
    path: "/create-trip",
    element: <CreateTrip />,
  },
  {
    path: "/view-trip/:tripId",
    element: <ViewTrip />,
  },
  {
    path: "/my-trips",
    element: <MyTrips />,
  },
]);

createRoot(document.getElementById("root")).render(
  <StrictMode>
    <GoogleOAuthProvider clientId={import.meta.env.VITE_GOOGLE_AUTH_CLIENT_ID}>
      <Header />
      <Toaster />
      <RouterProvider router={router} />
    </GoogleOAuthProvider>
  </StrictMode>
);<|MERGE_RESOLUTION|>--- conflicted
+++ resolved
@@ -19,13 +19,13 @@
     element: <App />,
   },
   {
-<<<<<<< HEAD
     path: "/user-profile",
     element: <UserProfile />,
-=======
+  },
+  {
     path: "/home",
     element: <Home />,
->>>>>>> 6928b86f
+
   },
   {
     path: "/create-trip",
