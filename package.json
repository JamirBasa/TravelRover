--- conflicted
+++ resolved
@@ -11,10 +11,9 @@
   },
   "dependencies": {
     "@google/generative-ai": "^0.24.1",
-<<<<<<< HEAD
+
     "@radix-ui/react-dialog": "^1.1.15",
-=======
->>>>>>> 5d6174a1
+
     "@radix-ui/react-slot": "^1.2.3",
     "@react-oauth/google": "^0.12.2",
     "@tailwindcss/vite": "^4.1.12",
